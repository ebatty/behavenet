import os
import time
import numpy as np
import pickle
from test_tube import HyperOptArgumentParser, Experiment
from behavenet.models import AE
from behavenet.training import fit
from fitting.utils import export_latents_best, experiment_exists, \
    export_hparams, get_data_generator_inputs, get_output_dirs, \
    get_best_model_version
from fitting.ae_model_architecture_generator import draw_archs, draw_handcrafted_archs
from data.data_generator import ConcatSessionsGenerator
import random
import torch
<<<<<<< HEAD
=======

>>>>>>> 86d91c2a

def main(hparams):

    # TODO: log files
    # TODO: train/eval -> export_best_latents can be eval only mode

    hparams = vars(hparams)

    # Blend outer hparams with architecture hparams
    hparams = {**hparams, **hparams['architecture_params']}

    # Start at random times (so test tube creates separate folders)
    np.random.seed(random.randint(0, 1000))
    time.sleep(np.random.uniform(10))

    # Get index of architecture in list
    if hparams['search_type'] == 'initial':
        list_of_archs = pickle.load(open(hparams['arch_file_name'], 'rb'))
        hparams['list_index'] = list_of_archs.index(hparams['architecture_params'])
    elif hparams['search_type']=='latent_search':
        hparams['architecture_params']['n_ae_latents'] = hparams['n_ae_latents']
        hparams['architecture_params'].pop('learning_rate',None)
    # hparams.pop('architecture_params', None) # not deleting as makes loading in architectures easier (even if messier in csv files)

    print(hparams)

    # #########################
    # ### Create Experiment ###
    # #########################

    # get session_dir, results_dir (session_dir + ae details), expt_dir (
    # results_dir + experiment details)
    hparams['session_dir'], hparams['results_dir'], hparams['expt_dir'] = \
        get_output_dirs(hparams)
    if not os.path.isdir(hparams['expt_dir']):
        os.makedirs(hparams['expt_dir'])

    # check to see if experiment already exists
    if experiment_exists(hparams):
        print('Experiment exists! Aborting fit')
        return

    exp = Experiment(
        name=hparams['experiment_name'],
        debug=False,
        save_dir=hparams['results_dir'])
    exp.save()

    # ###########################
    # ### LOAD DATA GENERATOR ###
    # ###########################

    print('building data generator')
    hparams, signals, transforms, load_kwargs = get_data_generator_inputs(hparams)
    ids = {
        'lab': hparams['lab'],
        'expt': hparams['expt'],
        'animal': hparams['animal'],
        'session': hparams['session']}
    data_generator = ConcatSessionsGenerator(
        hparams['data_dir'], ids,
        signals=signals, transforms=transforms, load_kwargs=load_kwargs,
        device=hparams['device'], as_numpy=hparams['as_numpy'],
        batch_load=hparams['batch_load'], rng_seed=hparams['rng_seed'])
    print('Data generator loaded')

    # ####################
    # ### CREATE MODEL ###
    # ####################

    torch_rnd_seed = torch.get_rng_state()
    hparams['model_build_rnd_seed'] = torch_rnd_seed

    # save out hparams as csv and dict
    hparams['training_completed'] = False
    export_hparams(hparams, exp)


    model = AE(hparams)
    model.to(hparams['device'])

    print('Model loaded')

    # ####################
    # ### TRAIN MODEL ###
    # ####################
    torch_rnd_seed = torch.get_rng_state()
    hparams['training_rnd_seed'] = torch_rnd_seed

    fit(hparams, model, data_generator, exp, method='ae')

    # update hparams upon successful training
    hparams['training_completed'] = True
    export_hparams(hparams, exp)


def get_params(strategy):

    parser = HyperOptArgumentParser(strategy)

    parser.add_argument('--search_type', type=str) # initial, top_n, latent_search, test (one handcrafted arch)
    parser.add_argument('--lab_example', type=str) # musall, steinmetz, markowitz

    namespace, extra = parser.parse_known_args()

    parser.add_argument('--tt_save_path', '-t', type=str)
    parser.add_argument('--data_dir', '-d', type=str)

    if namespace.search_type == 'test':

        parser.add_argument('--which_handcrafted_archs', default='0')
        parser.add_argument('--max_nb_epochs', default=500, type=int)
        parser.add_argument('--min_nb_epochs', default=100, type=int)
        parser.add_argument('--experiment_name', '-en', default='test', type=str)
        parser.add_argument('--export_latents', action='store_true', default=False)
        parser.add_argument('--export_latents_best', action='store_true', default=False)
        parser.add_argument('--enable_early_stop', action='store_true', default=True)
        parser.add_argument('--early_stop_history', default=10, type=int)

    elif namespace.search_type == 'initial':
        parser.add_argument('--arch_file_name', type=str) # file name where storing list of architectures (.pkl file), if exists, assumes already contains handcrafted archs!
        parser.add_argument('--n_ae_latents', '-nl', help='number of latents', type=int)

        parser.add_argument('--which_handcrafted_archs', default='0;1') # empty string if you don't want any
        parser.add_argument('--n_archs', '-n', default=50, help='number of architectures to randomly sample', type=int)
        parser.add_argument('--max_nb_epochs', default=20, type=int)
        parser.add_argument('--experiment_name', '-en', default='initial_grid_search', type=str) # test
        parser.add_argument('--export_latents', action='store_true', default=False)
        parser.add_argument('--export_latents_best', action='store_true', default=False)
        parser.add_argument('--enable_early_stop', action='store_true', default=False)
        parser.add_argument('--early_stop_history', default=None, type=int)
    elif namespace.search_type == 'top_n':
        parser.add_argument('--saved_initial_archs', default='initial_grid_search', type=str) # experiment name to look for initial architectures in
        parser.add_argument('--n_ae_latents', '-nl', help='number of latents', type=int)

        parser.add_argument('--n_top_archs', '-n', default=5, help='number of top architectures to run', type=int)
        parser.add_argument('--max_nb_epochs', default=500, type=int)
        parser.add_argument('--min_nb_epochs', default=100, type=int)
        parser.add_argument('--experiment_name', '-en', default='top_n_grid_search', type=str)
        parser.add_argument('--export_latents', action='store_true', default=False)
        parser.add_argument('--export_latents_best', action='store_true', default=False)
        parser.add_argument('--enable_early_stop', action='store_true', default=True)
        parser.add_argument('--early_stop_history', default=10, type=int)

    elif namespace.search_type == 'latent_search':
        parser.add_argument('--source_n_ae_latents', help='number of latents', type=int)

        parser.add_argument('--saved_top_n_archs', default='top_n_grid_search', type=str) # experiment name to look for top n architectures in
        parser.add_argument('--max_nb_epochs', default=500, type=int)
        parser.add_argument('--min_nb_epochs', default=100, type=int)
        parser.add_argument('--experiment_name', '-en', default='best', type=str)
        parser.add_argument('--export_latents', action='store_true', default=True)
        parser.add_argument('--export_latents_best', action='store_true', default=False)
        parser.add_argument('--enable_early_stop', action='store_true', default=True)
        parser.add_argument('--early_stop_history', default=10, type=int)

    parser.add_argument('--mem_limit_gb', default=8.0, type=float)

    if namespace.lab_example == 'musall':
        parser.add_argument('--n_input_channels', '-i', default=2, help='list of n_channels', type=int)
        parser.add_argument('--x_pixels', '-x', default=128,help='number of pixels in x dimension', type=int)
        parser.add_argument('--y_pixels', '-y', default=128,help='number of pixels in y dimension', type=int)
        parser.add_argument('--approx_batch_size', '-b', default=200, help='batch_size', type=int) # approximate batch size for memory calculation
        parser.add_argument('--lab', '-l', default='musall', type=str)
        parser.add_argument('--expt', '-e', default='vistrained', type=str)
        parser.add_argument('--animal', '-a', default='mSM30', type=str)
        parser.add_argument('--session', '-s', default='10-Oct-2017', type=str)
    elif namespace.lab_example == 'steinmetz':
        parser.add_argument('--n_input_channels', '-i', default=1, help='list of n_channels', type=int)
        parser.add_argument('--x_pixels', '-x', default=196,help='number of pixels in x dimension', type=int)
        parser.add_argument('--y_pixels', '-y', default=112,help='number of pixels in y dimension', type=int)
        parser.add_argument('--approx_batch_size', '-b', default=200, help='batch_size', type=int) # approximate batch size for memory calculation
        parser.add_argument('--lab', '-l', default='steinmetz', type=str)
        parser.add_argument('--expt', '-e', default='2-probe', type=str)
        parser.add_argument('--animal', '-a', default='mouse-01', type=str)
        parser.add_argument('--session', '-s', default='session-01', type=str)
    else:
        raise ValueError('Not valid lab example')

    
    parser.add_argument('--model_class', '-m', default='ae', type=str) # ae vs vae
    parser.add_argument('--model_type', default='conv', type=str)

    namespace, extra = parser.parse_known_args()

    # add testtube arguments (nb_gpu_workers inferred from visible gpus)
    parser.add_argument('--tt_nb_gpu_trials', default=1000, type=int)
    parser.add_argument('--tt_nb_cpu_trials', default=1000, type=int)
    parser.add_argument('--tt_nb_cpu_workers', default=5, type=int)

    # add data generator arguments
    parser.add_argument('--signals', default='images', type=str)
    parser.add_argument('--transforms', default=None)
    parser.add_argument('--load_kwargs', default=None)  # dict...:(
    parser.add_argument('--device', default='cuda', type=str)
    parser.add_argument('--as_numpy', action='store_true', default=False)
    parser.add_argument('--batch_load', action='store_true', default=True)
    parser.add_argument('--rng_seed', default=0, type=int)

    parser.add_argument('--l2_reg', default=0)
    parser.add_argument('--val_check_interval', default=1)
 
    # add saving arguments
    parser.add_argument('--gpus_viz', default='0;1', type=str)

    # Set numpy random seed so it's not the same every call
    
    # Load in file of architectures
    if namespace.search_type == 'test':

        which_handcrafted_archs = np.asarray(namespace.which_handcrafted_archs.split(';')).astype('int')
        list_of_handcrafted_archs = draw_handcrafted_archs([namespace.n_input_channels, namespace.y_pixels, namespace.x_pixels],namespace.n_ae_latents,which_handcrafted_archs)
        parser.opt_list('--architecture_params', options=list_of_archs, tunable=True)
        parser.add_argument('--learning_rate', default=1e-3, type=float)     

    elif namespace.search_type == 'initial':
        np.random.seed(5)
        if os.path.isfile(namespace.arch_file_name):
            print('Using presaved list of architectures (not appending handcrafted architectures')
            list_of_archs = pickle.load(open(namespace.arch_file_name, 'rb'))
            
        else:
            print('Creating new list of architectures and saving')
            list_of_archs = draw_archs(
                batch_size=namespace.approx_batch_size,
                input_dim=[namespace.n_input_channels, namespace.y_pixels, namespace.x_pixels],
                n_ae_latents=namespace.n_ae_latents,
                n_archs=namespace.n_archs,
                check_memory=True,
                mem_limit_gb=namespace.mem_limit_gb)

            if namespace.which_handcrafted_archs:
                which_handcrafted_archs = np.asarray(namespace.which_handcrafted_archs.split(';')).astype('int')
                list_of_handcrafted_archs = draw_handcrafted_archs([namespace.n_input_channels, namespace.y_pixels, namespace.x_pixels],namespace.n_ae_latents,which_handcrafted_archs,
                    check_memory=True,
                    batch_size=namespace.approx_batch_size,
                    mem_limit_gb=namespace.mem_limit_gb)
                list_of_archs = list_of_archs + list_of_handcrafted_archs
            f = open(namespace.arch_file_name, "wb")
            pickle.dump(list_of_archs, f)
            f.close()

        parser.opt_list('--architecture_params', options=list_of_archs, tunable=True)
        parser.add_argument('--learning_rate', default=1e-3, type=float)
    elif namespace.search_type == 'top_n':
        # Get top n architectures in directory
        results_dir = os.path.join(namespace.tt_save_path, namespace.lab, namespace.expt,namespace.animal, namespace.session,namespace.model_class, 'conv')
        best_versions = get_best_model_version(results_dir+'/'+str(namespace.n_ae_latents)+'_latents/test_tube_data/'+namespace.saved_initial_archs,n_best=namespace.n_top_archs)
        print(best_versions)
        list_of_archs=[]
        for version in best_versions:
             filename = results_dir+'/'+str(namespace.n_ae_latents)+'_latents/test_tube_data/'+namespace.saved_initial_archs+'/'+version+'/meta_tags.pkl'
             temp = pickle.load(open(filename, 'rb'))
             temp['architecture_params']['source_architecture'] = filename
             list_of_archs.append(temp['architecture_params'])
        parser.opt_list('--learning_rate', default=1e-3, options=[1e-4,5e-4,1e-3],type=float,tunable=True)
        parser.opt_list('--architecture_params', options=list_of_archs, tunable=True)

    elif namespace.search_type == 'latent_search':
        # Get top 1 architectures in directory
        results_dir = os.path.join(namespace.tt_save_path, namespace.lab, namespace.expt,namespace.animal, namespace.session,namespace.model_class, 'conv')
        best_version = get_best_model_version(results_dir+'/'+str(namespace.source_n_ae_latents)+'_latents/test_tube_data/'+namespace.saved_top_n_archs,n_best=1)[0]
        
        filename = results_dir+'/'+str(namespace.source_n_ae_latents)+'_latents/test_tube_data/'+namespace.saved_top_n_archs+'/'+best_version+'/meta_tags.pkl'
        arch = pickle.load(open(filename, 'rb'))
        arch['architecture_params']['source_architecture'] = filename
        arch['architecture_params'].pop('n_ae_latents', None)

        arch['architecture_params']['learning_rate'] = arch['learning_rate']

        # parser.add_argument('--learning_rate', default=arch['learning_rate']) 
        parser.opt_list('--architecture_params', options=[arch['architecture_params']],type=float,tunable=True) # have to pass in as a list since add_argument doesn't take dict
        parser.opt_list('--n_ae_latents', '-nl', options=[4,8,12,16,24,32,64], help='number of latents', type=int, tunable=True) # warning: over 64, may need to change max_latents in architecture generator

    return parser.parse_args()


if __name__ == '__main__':

    hyperparams = get_params('grid_search')

    t = time.time()
    if hyperparams.device == 'cuda' or hyperparams.device == 'gpu':
        if hyperparams.device == 'gpu':
            hyperparams.device = 'cuda'
        gpu_ids = hyperparams.gpus_viz.split(';')
        hyperparams.optimize_parallel_gpu(
            main,
            gpu_ids=gpu_ids,
            nb_trials=hyperparams.tt_nb_gpu_trials,
            nb_workers=len(gpu_ids))
    elif hyperparams.device == 'cpu':
        hyperparams.optimize_parallel_cpu(
            main,
            nb_trials=hyperparams.tt_nb_cpu_trials,
            nb_workers=hyperparams.tt_nb_cpu_workers)
    print('Total fit time: {}'.format(time.time() - t))
    if hyperparams.export_latents_best:
        print('Exporting latents from current best model in experiment')
        export_latents_best(vars(hyperparams))<|MERGE_RESOLUTION|>--- conflicted
+++ resolved
@@ -12,10 +12,6 @@
 from data.data_generator import ConcatSessionsGenerator
 import random
 import torch
-<<<<<<< HEAD
-=======
-
->>>>>>> 86d91c2a
 
 def main(hparams):
 
