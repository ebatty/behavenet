import os
import time
import numpy as np
import pickle
from test_tube import HyperOptArgumentParser, Experiment
from behavenet.models import AE
from behavenet.training import fit
from fitting.utils import export_latents_best, experiment_exists, \
<<<<<<< HEAD
    export_hparams, get_data_generator_inputs, get_output_dirs, \
    get_best_model_version
=======
    export_hparams, get_data_generator_inputs, get_output_dirs, get_best_model_version
>>>>>>> 6871136e
from fitting.ae_model_architecture_generator import draw_archs
from data.data_generator import ConcatSessionsGenerator
import random


def main(hparams):

    # TODO: log files
    # TODO: train/eval -> export_best_latents can be eval only mode

    hparams = vars(hparams)

    # Blend outer hparams with architecture hparams
    hparams = {**hparams, **hparams['architecture_params']}

    # Start at random times (so test tube creates separate folders)
    np.random.seed(random.randint(0, 1000))
    time.sleep(np.random.uniform(10))

    # Get index of architecture in list
    if hparams['search_type'] == 'initial':
        list_of_archs = pickle.load(open(hparams['arch_file_name'], 'rb'))
        hparams['list_index'] = list_of_archs.index(hparams['architecture_params'])

    # hparams.pop('architecture_params', None) # not deleting as makes loading in architectures easier (even if messier in csv files)

    print(hparams)

    # #########################
    # ### Create Experiment ###
    # #########################

    # get session_dir, results_dir (session_dir + ae details), expt_dir (
    # results_dir + experiment details)
    hparams['session_dir'], hparams['results_dir'], hparams['expt_dir'] = \
        get_output_dirs(hparams)
    if not os.path.isdir(hparams['expt_dir']):
        os.makedirs(hparams['expt_dir'])

    # check to see if experiment already exists
    if experiment_exists(hparams):
        print('Experiment exists! Aborting fit')
        return

    exp = Experiment(
        name=hparams['experiment_name'],
        debug=False,
        save_dir=hparams['results_dir'])
    exp.save()

    # ###########################
    # ### LOAD DATA GENERATOR ###
    # ###########################

    print('building data generator')
    hparams, signals, transforms, load_kwargs = get_data_generator_inputs(hparams)
    ids = {
        'lab': hparams['lab'],
        'expt': hparams['expt'],
        'animal': hparams['animal'],
        'session': hparams['session']}
    data_generator = ConcatSessionsGenerator(
        hparams['data_dir'], ids,
        signals=signals, transforms=transforms, load_kwargs=load_kwargs,
        device=hparams['device'], as_numpy=hparams['as_numpy'],
        batch_load=hparams['batch_load'], rng_seed=hparams['rng_seed'])
    print('Data generator loaded')

    # ####################
    # ### CREATE MODEL ###
    # ####################

    # save out hparams as csv and dict
    hparams['training_completed'] = False
    export_hparams(hparams, exp)

    model = AE(hparams)
    model.to(hparams['device'])

    print('Model loaded')

    # ####################
    # ### TRAIN MODEL ###
    # ####################

    # t = time.time()
    # for i in range(20):
    #     batch, dataset = data_generator.next_batch('train')
    #     print('Trial {}'.format(batch['batch_indx']))
    #     print(batch['images'].shape)
    # print('Epoch processed!')
    # print('Time elapsed: {}'.format(time.time() - t))

    fit(hparams, model, data_generator, exp, method='ae')

    # update hparams upon successful training
    hparams['training_completed'] = True
    export_hparams(hparams, exp)


def get_params(strategy):

    # TODO: fix argarse bools

    parser = HyperOptArgumentParser(strategy)

    parser.add_argument('--search_type', type=str) # initial, top_n, latent_search

    namespace, extra = parser.parse_known_args()

    if namespace.search_type == 'initial':
        parser.add_argument('--arch_file_name', type=str) # file name where storing list of architectures (.pkl file)
        parser.add_argument('--n_archs', '-n', default=100, help='number of architectures to randomly sample', type=int)
        parser.add_argument('--max_nb_epochs', default=20, type=int)
        parser.add_argument('--experiment_name', '-en', default='initial_grid_search', type=str)
        parser.add_argument('--export_latents', default=False, type=bool)
        parser.add_argument('--export_latents_best', default=True, type=bool)
        parser.add_argument('--n_ae_latents', '-nl', help='number of latents', type=int)
    elif namespace.search_type == 'top_n':
        parser.add_argument('--saved_initial_archs', default='initial_grid_search', type=str) # experiment name to look for initial architectures in
        parser.add_argument('--n_top_archs', '-n', default=5, help='number of top architectures to run', type=int)
        parser.add_argument('--max_nb_epochs', default=200, type=int)
        parser.add_argument('--experiment_name', '-en', default='top_n_grid_search', type=str)
        parser.add_argument('--export_latents', default=False, type=bool)
        parser.add_argument('--export_latents_best', default=True, type=bool)
        parser.add_argument('--n_ae_latents', '-nl', help='number of latents', type=int)
    elif namespace.search_type == 'latent_search':
        parser.add_argument('--saved_top_n_archs', default='top_n_grid_search', type=str) # experiment name to look for top n architectures in
        parser.add_argument('--max_nb_epochs', default=200, type=int)
        parser.add_argument('--experiment_name', '-en', default='best', type=str)
        parser.add_argument('--export_latents', default=True, type=bool)
        parser.add_argument('--export_latents_best', default=False, type=bool)
        parser.add_argument('--orig_n_ae_latents', help='number of latents', type=int)

    parser.add_argument('--n_input_channels', '-i', default=2, help='list of n_channels', type=int)
    parser.add_argument('--x_pixels', '-x', default=128,help='number of pixels in x dimension', type=int)
    parser.add_argument('--y_pixels', '-y', default=128,help='number of pixels in y dimension', type=int)
    parser.add_argument('--mem_limit_gb', default=5.0, type=float)
<<<<<<< HEAD
    parser.add_argument('--n_ae_latents', '-nl', help='number of latents', type=int)
=======
>>>>>>> 6871136e
    parser.add_argument('--batch_size', '-b', default=200, help='batch_size', type=int)

    parser.add_argument('--lab', '-l', default='musall', type=str)
    parser.add_argument('--expt', '-e', default='vistrained', type=str)
    parser.add_argument('--animal', '-a', default='mSM30', type=str)
    parser.add_argument('--session', '-s', default='10-Oct-2017', type=str)

    parser.add_argument('--tt_save_path', '-t', type=str)
    parser.add_argument('--model_class', '-m', default='ae', type=str) # ae vs vae

    namespace, extra = parser.parse_known_args()

    # add testtube arguments (nb_gpu_workers inferred from visible gpus)
    parser.add_argument('--tt_nb_gpu_trials', default=1000, type=int)
    parser.add_argument('--tt_nb_cpu_trials', default=1000, type=int)
    parser.add_argument('--tt_nb_cpu_workers', default=5, type=int)

    # add data generator arguments
    if os.uname().nodename == 'white-noise':
        data_dir = '/home/mattw/data/'
    elif os.uname().nodename[:3] == 'gpu':
        data_dir = '/labs/abbott/behavenet/data/'
    else:
        data_dir = ''
    parser.add_argument('--data_dir', '-d', default=data_dir, type=str)

    parser.add_argument('--signals', default='images', type=str)
    parser.add_argument('--transforms', default=None)
    parser.add_argument('--load_kwargs', default=None)  # dict...:(
    parser.add_argument('--device', default='cuda', type=str)
    parser.add_argument('--as_numpy', default=False, type=bool)
    parser.add_argument('--batch_load', default=True, type=bool)
    parser.add_argument('--rng_seed', default=0, type=int)

    # add training arguments
    parser.add_argument('--l2_reg', default=0, type=float)
    parser.add_argument('--val_check_interval', default=1)
    parser.add_argument('--enable_early_stop', default=False, type=bool)
    parser.add_argument('--early_stop_fraction', default=None, type=float)
    parser.add_argument('--early_stop_patience', default=None, type=float)
 
    # add saving arguments
<<<<<<< HEAD
    parser.add_argument('--model_class', '-m', default='ae', type=str) # ae vs vae
    parser.add_argument('--model_type', default='conv', type=str)
=======
>>>>>>> 6871136e

    parser.add_argument('--gpus_viz', default='0;1', type=str)


    # Set numpy random seed so it's not the same every call
    np.random.seed(random.randint(0, 1000))
    
    # Load in file of architectures
    if namespace.search_type == 'initial':

        if os.path.isfile(namespace.arch_file_name):
            print('Using presaved list of architectures')
            list_of_archs = pickle.load(open(namespace.arch_file_name, 'rb'))
            
        else:
            print('Creating new list of architectures and saving')
            list_of_archs = draw_archs(
                batch_size=namespace.batch_size,
<<<<<<< HEAD
                input_dim=[namespace.n_input_channels, namespace.y_pixels, namespace.x_pixels],
=======
                input_dim=[namespace.n_input_channels, namespace.x_pixels, namespace.y_pixels],
>>>>>>> 6871136e
                n_ae_latents=namespace.n_ae_latents,
                n_archs=namespace.n_archs,
                check_memory=True,
                mem_limit_gb=namespace.mem_limit_gb)
            f = open(namespace.arch_file_name, "wb")
            pickle.dump(list_of_archs, f)
            f.close()

        parser.opt_list('--architecture_params', options=list_of_archs, tunable=True)
        parser.opt_list('--learning_rate', default=1e-3, options=[1e-4,1e-3,1e-2],type=float,tunable=False)
    elif namespace.search_type == 'top_n':
        # Get top n architectures in directory
        results_dir = os.path.join(namespace.tt_save_path, namespace.lab, namespace.expt,namespace.animal, namespace.session,namespace.model_class, 'conv')
        best_versions = get_best_model_version(results_dir+'/'+str(namespace.n_ae_latents)+'_latents/test_tube_data/'+namespace.saved_initial_archs,n_best=namespace.n_top_archs)
        print(best_versions)
        list_of_archs=[]
        for version in best_versions:
             filename = results_dir+'/'+str(namespace.n_ae_latents)+'_latents/test_tube_data/'+namespace.saved_initial_archs+'/'+version+'/meta_tags.pkl'
             temp = pickle.load(open(filename, 'rb'))
             temp['architecture_params']['source_architecture'] = filename
             list_of_archs.append(temp['architecture_params'])
        parser.opt_list('--learning_rate', default=1e-3, options=[1e-4,1e-3,1e-2],type=float,tunable=True)
        parser.opt_list('--architecture_params', options=list_of_archs, tunable=True)

    elif namespace.search_type == 'latent_search':
        # Get top 1 architectures in directory
        results_dir = os.path.join(namespace.tt_save_path, namespace.lab, namespace.expt,namespace.animal, namespace.session,namespace.model_class, 'conv')
        best_version = get_best_model_version(results_dir+'/'+str(namespace.orig_n_ae_latents)+'_latents/test_tube_data/'+namespace.saved_top_n_archs,n_best=1)[0]
        
        filename = results_dir+'/'+str(namespace.orig_n_ae_latents)+'_latents/test_tube_data/'+namespace.saved_top_n_archs+'/'+best_version+'/meta_tags.pkl'
        arch = pickle.load(open(filename, 'rb'))
        arch['architecture_params']['source_architecture'] = filename
        arch['architecture_params'].pop('n_ae_latents', None)

        arch['architecture_params']['learning_rate'] = arch['learning_rate']

        # parser.add_argument('--learning_rate', default=arch['learning_rate']) 
        parser.opt_list('--architecture_params', options=[arch['architecture_params']],type=float,tunable=True)

<<<<<<< HEAD
        parser.opt_list('--n_ae_latents', '-nl', default=[4,8,12,16,20,24,28,32], help='number of latents', type=int)
=======
        parser.opt_list('--n_ae_latents', '-nl', options=[4,12,16,32], help='number of latents', type=int, tunable=True)
>>>>>>> 6871136e
    
    return parser.parse_args()


if __name__ == '__main__':

    hyperparams = get_params('grid_search')

    t = time.time()
    if hyperparams.device == 'cuda' or hyperparams.device == 'gpu':
        if hyperparams.device == 'gpu':
            hyperparams.device = 'cuda'
        gpu_ids = hyperparams.gpus_viz.split(';')
        hyperparams.optimize_parallel_gpu(
            main,
            gpu_ids=gpu_ids,
            nb_trials=hyperparams.tt_nb_gpu_trials,
            nb_workers=len(gpu_ids))
    elif hyperparams.device == 'cpu':
        hyperparams.optimize_parallel_cpu(
            main,
            nb_trials=hyperparams.tt_nb_cpu_trials,
            nb_workers=hyperparams.tt_nb_cpu_workers)
    print('Total fit time: {}'.format(time.time() - t))
    if hyperparams.export_latents_best:
        print('Exporting latents from current best model in experiment')
        export_latents_best(vars(hyperparams))<|MERGE_RESOLUTION|>--- conflicted
+++ resolved
@@ -6,12 +6,8 @@
 from behavenet.models import AE
 from behavenet.training import fit
 from fitting.utils import export_latents_best, experiment_exists, \
-<<<<<<< HEAD
     export_hparams, get_data_generator_inputs, get_output_dirs, \
     get_best_model_version
-=======
-    export_hparams, get_data_generator_inputs, get_output_dirs, get_best_model_version
->>>>>>> 6871136e
 from fitting.ae_model_architecture_generator import draw_archs
 from data.data_generator import ConcatSessionsGenerator
 import random
@@ -150,10 +146,6 @@
     parser.add_argument('--x_pixels', '-x', default=128,help='number of pixels in x dimension', type=int)
     parser.add_argument('--y_pixels', '-y', default=128,help='number of pixels in y dimension', type=int)
     parser.add_argument('--mem_limit_gb', default=5.0, type=float)
-<<<<<<< HEAD
-    parser.add_argument('--n_ae_latents', '-nl', help='number of latents', type=int)
-=======
->>>>>>> 6871136e
     parser.add_argument('--batch_size', '-b', default=200, help='batch_size', type=int)
 
     parser.add_argument('--lab', '-l', default='musall', type=str)
@@ -163,6 +155,7 @@
 
     parser.add_argument('--tt_save_path', '-t', type=str)
     parser.add_argument('--model_class', '-m', default='ae', type=str) # ae vs vae
+    parser.add_argument('--model_type', default='conv', type=str)
 
     namespace, extra = parser.parse_known_args()
 
@@ -196,12 +189,6 @@
     parser.add_argument('--early_stop_patience', default=None, type=float)
  
     # add saving arguments
-<<<<<<< HEAD
-    parser.add_argument('--model_class', '-m', default='ae', type=str) # ae vs vae
-    parser.add_argument('--model_type', default='conv', type=str)
-=======
->>>>>>> 6871136e
-
     parser.add_argument('--gpus_viz', default='0;1', type=str)
 
 
@@ -219,11 +206,7 @@
             print('Creating new list of architectures and saving')
             list_of_archs = draw_archs(
                 batch_size=namespace.batch_size,
-<<<<<<< HEAD
                 input_dim=[namespace.n_input_channels, namespace.y_pixels, namespace.x_pixels],
-=======
-                input_dim=[namespace.n_input_channels, namespace.x_pixels, namespace.y_pixels],
->>>>>>> 6871136e
                 n_ae_latents=namespace.n_ae_latents,
                 n_archs=namespace.n_archs,
                 check_memory=True,
@@ -262,13 +245,8 @@
 
         # parser.add_argument('--learning_rate', default=arch['learning_rate']) 
         parser.opt_list('--architecture_params', options=[arch['architecture_params']],type=float,tunable=True)
-
-<<<<<<< HEAD
-        parser.opt_list('--n_ae_latents', '-nl', default=[4,8,12,16,20,24,28,32], help='number of latents', type=int)
-=======
         parser.opt_list('--n_ae_latents', '-nl', options=[4,12,16,32], help='number of latents', type=int, tunable=True)
->>>>>>> 6871136e
-    
+
     return parser.parse_args()
 
 
